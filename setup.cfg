[metadata]
name = nuspacesim
description = A Simulator for Space-based Neutrino Detections
long_description = file: README.md
long_description_content_type = text/markdown
author = Alex Reustle
author_email = alexander.reustle@nasa.gov
license = BSD-3-Clause-Clear
license_file = LICENSE.txt
classifiers =
    Intended Audience :: Science/Research
    License :: OSI Approved :: BSD License
    Programming Language :: C++
    Programming Language :: Python :: 3
    Programming Language :: Python :: 3 :: Only
    Programming Language :: Python :: 3.7
    Programming Language :: Python :: 3.8
    Programming Language :: Python :: 3.9
    Programming Language :: Python :: 3.10
keywords =
    NASA
    neutrinos
    Simulation

[options]
packages = find:
install_requires =
    astropy>=4.3
    click>=8.0.3
    dask
    dask[distributed]
    h5py
    lxml
    matplotlib
    numpy>=1.20
    quadpy
    rich
    scipy
    cached-property;python_version<"3.8"
    configparser;python_version<"3.8"
    importlib-metadata;python_version<"3.8"
    importlib-resources;python_version<"3.9"
python_requires = >=3.7
ext_package = nuspacesim
include_package_data = True
package_dir =
    = src
zip_safe = False

[options.packages.find]
where = src

[options.entry_points]
console_scripts =
<<<<<<< HEAD
  nuspacesim = nuspacesim.apps.cli:cli
  nuspacesim-misc = nuspacesim.apps.cli_misc:cli_misc
=======
    nuspacesim = nuspacesim.apps.cli:cli

[options.package_data]
nuspacesim.data.nupyprop_tables =
    nu2tau_cdf.hdf5
    nu2tau_pexit.hdf5
nuspacesim.data.radio_params =
    ionosphere_params.hdf5
    waveform_params.hdf5
nuspacesim.data.renonu2tautables = nu2taudata.hdf5
>>>>>>> a91c4369

[bdist_wheel]
universal = 0

[tox:tox]
envlist =
    py{37,38,39,310}
    docs
isolated_build = True

[gh-actions]
python =
    3.7: py37
    3.8: py38
    3.9: py39
    3.10: py310

[testenv]
deps =
    pytest
commands =
    pytest {posargs:--verbose}

[testenv:docs]
description = invoke sphinx-build to build HTML docs
basepython = python3.9
deps =
    sphinx
    sphinx-panels
    sphinx-rtd-theme
    sphinx-click
commands = python -m sphinx -v -T -E -W --keep-going -bhtml -d "{toxworkdir}/docs_doctree" docs "{toxworkdir}/docs_out" --color {posargs}
    python -c 'import pathlib; print("documentation available under file://\{0\}".format(pathlib.Path(r"{toxworkdir}") / "docs_out" / "index.html"))'<|MERGE_RESOLUTION|>--- conflicted
+++ resolved
@@ -52,10 +52,6 @@
 
 [options.entry_points]
 console_scripts =
-<<<<<<< HEAD
-  nuspacesim = nuspacesim.apps.cli:cli
-  nuspacesim-misc = nuspacesim.apps.cli_misc:cli_misc
-=======
     nuspacesim = nuspacesim.apps.cli:cli
 
 [options.package_data]
@@ -66,7 +62,6 @@
     ionosphere_params.hdf5
     waveform_params.hdf5
 nuspacesim.data.renonu2tautables = nu2taudata.hdf5
->>>>>>> a91c4369
 
 [bdist_wheel]
 universal = 0
