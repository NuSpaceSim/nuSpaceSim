import click
from nuSpaceSim.params import NssConfig
from nuSpaceSim.region_geometry import RegionGeom
from nuSpaceSim.taus import Taus
from nuSpaceSim.eas import EAS
from nuSpaceSim.create_xml import create_xml
import numpy as np

@click.group()
# @click.option("--debug/--no-debug", default=False)
def cli():
    pass
    # def cli(ctx, debug):
    #     # ctx.ensure_object(dict)
    #     # ctx.obj["DEBUG"] = debug


@cli.command()
@click.argument(
    "config_file",
    default="sample_input_file.xml",
    type=click.Path(exists=True)
)
<<<<<<< HEAD
@click.argument("count", type=int)
@click.argument("evalue", type=float)
=======
@click.argument("count", type=float, default=0.0)
>>>>>>> 6089f989
# @click.pass_context
def run(config_file, count, evalue):
    """
    Main Simulator for nuSpaceSim.  Given a XML configuration file, and
    optionally a count of simulated nutrinos, runs nutrino simulation.
    """

    # User Inputs
    config = NssConfig(config_file)
<<<<<<< HEAD
    # numtrajs = config['NumTrajs'] if count == 0 else count
    numtrajs = count
    #energy = evalue
    config.logNuTauEnergy = evalue
    config.nuTauEnergy = 10 ** config.logNuTauEnergy
=======
    numtrajs = int(config.N if count == 0.0 else count)
>>>>>>> 6089f989

    # Initialized Objects
    geom = RegionGeom(config)
    tau = Taus(config)
    eas = EAS(config)

    # Run simulation
    betaArr = geom(numtrajs)
    tauBeta, tauLorentz, showerEnergy, tauexitprob = tau(betaArr)
    numPEs, costhetaChEff = eas(betaArr, tauBeta, tauLorentz, showerEnergy)
    # More modules here
    mcintegral, mcintegralgeoonly = geom.mcintegral(numPEs, costhetaChEff,
                                                    tauexitprob)

    print("Geom. Only MC Integral:", mcintegralgeoonly)
    print("MC integral:", mcintegral)

@cli.command()
<<<<<<< HEAD
@click.option("-n", "--numtrajs", default=10, help="number of trajectories.")
@click.option("-e", "--energy", default=8.0, help="log10(nu_tau energy) in GeV")
=======
@click.option("-n", "--numtrajs", type=float, default=100, help="number of trajectories.")
>>>>>>> 6089f989
@click.argument("filename")
# @click.pass_context
def create_config(filename, numtrajs, energy):
    """
    Generate a configuration file from the given parameters.
    """
<<<<<<< HEAD
    create_xml(filename, numtrajs, energy)
=======
    create_xml(filename, int(numtrajs))
>>>>>>> 6089f989


if __name__ == "__main__":
    cli()<|MERGE_RESOLUTION|>--- conflicted
+++ resolved
@@ -21,12 +21,8 @@
     default="sample_input_file.xml",
     type=click.Path(exists=True)
 )
-<<<<<<< HEAD
-@click.argument("count", type=int)
+@click.argument("count", type=float, default=0.0)
 @click.argument("evalue", type=float)
-=======
-@click.argument("count", type=float, default=0.0)
->>>>>>> 6089f989
 # @click.pass_context
 def run(config_file, count, evalue):
     """
@@ -36,15 +32,9 @@
 
     # User Inputs
     config = NssConfig(config_file)
-<<<<<<< HEAD
-    # numtrajs = config['NumTrajs'] if count == 0 else count
-    numtrajs = count
-    #energy = evalue
+    numtrajs = int(config.N if count == 0.0 else count)
     config.logNuTauEnergy = evalue
     config.nuTauEnergy = 10 ** config.logNuTauEnergy
-=======
-    numtrajs = int(config.N if count == 0.0 else count)
->>>>>>> 6089f989
 
     # Initialized Objects
     geom = RegionGeom(config)
@@ -63,24 +53,15 @@
     print("MC integral:", mcintegral)
 
 @cli.command()
-<<<<<<< HEAD
-@click.option("-n", "--numtrajs", default=10, help="number of trajectories.")
+@click.option("-n", "--numtrajs", type=float, default=100, help="number of trajectories.")
 @click.option("-e", "--energy", default=8.0, help="log10(nu_tau energy) in GeV")
-=======
-@click.option("-n", "--numtrajs", type=float, default=100, help="number of trajectories.")
->>>>>>> 6089f989
 @click.argument("filename")
 # @click.pass_context
 def create_config(filename, numtrajs, energy):
     """
     Generate a configuration file from the given parameters.
     """
-<<<<<<< HEAD
-    create_xml(filename, numtrajs, energy)
-=======
-    create_xml(filename, int(numtrajs))
->>>>>>> 6089f989
-
+    create_xml(filename, ing(numtrajs), energy)
 
 if __name__ == "__main__":
     cli()