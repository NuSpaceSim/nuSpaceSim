import numpy as np

import quadpy as qp


def index_of_refraction_air(X_v):
    r"""Index of refraction in air (Nair)

    Index of refraction as a function of vertical atmospheric depth x_v (g/cm^2)

    Hillas 1475 eqn (2)
    """
    temperature = 204.0 + 0.091 * X_v
    n = 1.0 + 0.000296 * (X_v / 1032.9414) * (273.2 / temperature)
    return n


def rad_len_atm_depth(x, L0=36.66):
    """
    T is X / L0, units of radiation length scaled g/cm^2
    """
    T = x / L0
    return T


def shower_age(T, param_beta):
    r"""Shower age (s) as a function of atmospheric depth in mass units (g/cm^2)


    Hillas 1475 eqn (1)

    s = 3 * T / (T + 2 * beta)
    """
    return 3.0 * T / (T + 2.0 * param_beta)


def greisen_particle_count(T, s, param_beta):
    r"""Particle count as a function of radiation length from atmospheric depth

    Hillas 1461 eqn (6)

    N_e(T) where y is beta in EASCherGen
    """
    N_e = (0.31 / np.sqrt(param_beta)) * np.exp(T * (1.0 - 1.5 * np.log(s)))
    return N_e


def e0(s):
    r"""Kinetic Energy charged primary of shower particles (MeV)"""
    E0 = np.where(s >= 0.4, 44.0 - 17.0 * (s - 1.46), 26.0)
    return E0


def fractional_track_length(E, s, e0=e0):
    r"""Fractional Track Length in radiation lengths.

    Hillas 1461 eqn (8) variable T(E) =
    (Total track length of all charged particles with kinetic energy > E)
    /
    (Total vertical component of tracks of all charged particles).

    total track length of particles if energy > E in vertical thickness interval dx of
    the shower is N_e*T(E)*dx.

    """
    E0 = e0(s)
    return ((0.89 * E0 - 1.2) / (E0 + E)) ** s * (1.0 + 1.0e-4 * s * E) ** -2


def shibata_grammage(z):
    z = np.asarray(z)
    # conditional cutoffs
    mask1 = z < 11
    mask2 = np.logical_and(z >= 11, z < 25)
    mask3 = z >= 25

    # 1 / 0.19
    r1 = np.reciprocal(0.19)

    # X_v vertical atmospheric depth g / cm^2
    X_v = np.empty_like(z)
    X_v[mask1] = np.power(((z[mask1] - 44.34) / -11.861), r1)
    X_v[mask2] = np.exp((z[mask2] - 45.5) / -6.34)
    X_v[mask3] = np.exp(13.841 - np.sqrt(28.920 + 3.344 * z[mask3]))

    return X_v


def shibata_density(z):
    z = np.asarray(z)
    # conditional cutoffs
    mask1 = z < 11
    mask2 = np.logical_and(z >= 11, z < 25)
    mask3 = z >= 25

    # 1 / 0.19
    r1 = np.reciprocal(0.19)

    # X_v = shibata_grammage(z)

    rho = np.empty_like(z)
    rho[mask1] = -1.0e-5 * r1 / -11.861 * ((z[mask1] - 44.34) / -11.861) ** (r1 - 1.0)
    # rho[mask2] = -1e-5 * np.reciprocal(-6.34) * X_v[mask2]
    rho[mask2] = (1e-5 / 6.34) * np.exp((z[mask2] - 45.5) / -6.34)
    # rho[mask3] = ((0.5e-5 * 3.344) / np.sqrt(28.920 + 3.344 * z[mask3])) * X_v[mask3]
    rho[mask3] = ((0.5e-5 * 3.344) / np.sqrt(28.920 + 3.344 * z[mask3])) * np.exp(
        13.841 - np.sqrt(28.920 + 3.344 * z[mask3])
    )

    return rho


def slant_depth_numeric(z, z_max=np.inf, beta=0, atm_density_model=shibata_density):

    earth_radius = 6378.14
    return qp.quad(
        lambda h: 1e5
        * atm_density_model(h)
        * (h + earth_radius)
        / np.sqrt(
            (earth_radius ** 2 * np.cos(beta) ** 2) + (h ** 2) + (2 * h * earth_radius)
        ),
        z,
        z_max,
    )


def slant_depth_analytic(z, z_max, beta):

    z = np.asarray(z)
    z_max = np.asarray(z_max)

    assert np.all(z_max >= z)

    # conditional cutoffs
    mask1 = z < 11
    mask2 = np.logical_and(z >= 11, z < 25)
    mask3 = z >= 25

    def sd_11(z):
        return (
            122.610146005993
            * z
            * z
            * (1 - 0.02255299954894 * z) ** 4.26315789473684
            * np.cos(beta)
        )

    def sd_25(z):
        return (
            206.392022662692
            * (-6.34 * z - 40.1956)
            * np.exp(-0.157728706624606 * z)
            * np.cos(beta)
        )

    def sd_oo(z):
        x = np.sqrt(0.115629322268326 * z + 1)
        return (
            -318938.577439959
            * (3.21634680855233 * z + 10.3448867928848 * x + 1.92365239745953)
            * np.exp(-5.3777318638995 * x)
            * np.cos(beta)
        )

    sd = np.zeros_like(z_max)
    sd += sd_11(np.minimum(z_max, 11.0)) - sd_11(np.minimum(z, 11.0))
    sd += sd_25(
        np.where(
            (z_max >= 11.0) & (z_max < 25.0), z_max, np.where(z_max < 11.0, 11.0, 25.0)
        )
    ) - sd_25(np.where(mask2, z, np.where(mask1, 11.0, 25.0)))
    sd += sd_oo(np.maximum(z_max, 25.0)) - sd_oo(np.where(mask3, z, 25.0))

    return sd


def theta_view(beta, z_max, earth_radius):
    return np.arcsin((earth_radius / (earth_radius + z_max)) * np.cos(beta))


def sin_theta_view(beta, z_max, earth_radius):
    return np.sin(theta_view(beta, z_max, earth_radius))


def theta_prop(z, sinThetView, z_max, earth_radius):
    return np.arccos(sinThetView * ((earth_radius + z_max) / (earth_radius + z)))


def photon_yeild(thetaC, wavelength):
    return (2e12 * np.pi * np.sin(thetaC) ** 2) / (137.04 * wavelength)


def sokolsky_rayleigh_scatter(dX, wavelength):
    return np.exp(-dX / 2974.0 * (400.0 * wavelength) ** 4)


def elterman_mie_aerosol_scatter(
    z, z_max, beta, wavelength, aOD55, dfaOD55, inv_beta_poly, earth_radius
):

    aBeta = np.reciprocal(inv_beta_poly(wavelength)) / 0.158

    def aODepth(z):
        return aOD55[np.int32(z)] - (z - np.int32(z)) * dfaOD55[np.int32(z)] * aBeta

    def tprp(z):
        return theta_prop(
            z, sin_theta_view(beta, z_max, earth_radius), z_max, earth_radius
        )

    aTrans = np.where(z < 30, np.exp(-aODepth(z) / np.pi / (2 - tprp(z))), 1.0)
    return aTrans


def ozone_losses(z, wavelength):
    """
    Calculate ozone losses from altitudes (z) in km.

    ############################
    Implementation needs review.
    ############################

    """
    # OzZeta = np.array(
    #     [5.35, 10.2, 14.75, 19.15, 23.55, 28.1, 32.8, 37.7, 42.85, 48.25, 100.0]
    # )
    # OzDepth = np.array(
    #     [15.0, 9.0, 10.0, 31.0, 71.0, 87.2, 57.0, 29.4, 10.9, 3.2, 1.3],
    # )
    # OzDsum = np.array(
    #     [310.0, 301.0, 291.0, 260.0, 189.0, 101.8, 44.8, 15.4, 4.5, 1.3, 0.1]
    # )

    # TotZon = np.where(z < 5.35, 310 + ((5.35 - z) / 5.35) * 15, 0.1)

    # msk3 = np.logical_and(z >= 35, z < 100)
    # i = np.searchsorted(OzZeta, z[msk3])
    # Okappa = -1e03 * 10 ** (110.5 - 44.21 * np.log10(wavelength))

    # TotZon[msk3] = (
    #     OzDsum[i] + ((OzZeta[i] - z[msk3]) / (OzZeta[i] - OzZeta[i - 1])) * OzDepth[i]
    # )
    # np.exp(TotZon * Okappa)
    return 1.0


<<<<<<< HEAD
def scaled_photon_yeild(T, s, AirN, wavelength):
    thetaC = np.arccos(np.reciprocal(AirN))
    pyield = photon_yeild(thetaC, wavelength)
    rayleigh_trans = 1.0  # sokolsky_rayleigh_scatter(dx, wavelength)
    ozone_trans = 1.0  # ozone_losses(z, wavelength)
    mie_aerosol_trans = (
        1.0  #  elterman_mie_aerosol_scatter(z, 1, 1, wavelength, 1, 1, 1, 1)
    )
    RN = greisen_particle_count(T, s, np.log(10**8/(0.710 / 8.36)))
    return pyield * rayleigh_trans * ozone_trans * mie_aerosol_trans * RN
=======
def scaled_photon_yeild(z, wavelength):
    pass

    # X = slant_depth_analytic(z, 65)
    # T = rad_len_atm_depth(X)
    # s = shower_age(T, 1)

    # pyield = photon_yeild(1, wavelength)
    # rayleigh_trans = 1.0  # sokolsky_rayleigh_scatter(dx, wavelength)
    # ozone_trans = 1.0  # ozone_losses(z, wavelength)
    # mie_aerosol_trans = (
    #     1.0  # elterman_mie_aerosol_scatter(z, 1, 1, wavelength, 1, 1, 1, 1)
    # )
    # RN = greisen_particle_count(T, s, 1)
    # return pyield * rayleigh_trans * ozone_trans * mie_aerosol_trans * RN

>>>>>>> 995372cb

def dndu(theta, logenergy, s, AirN):

    eCthres = np.where((AirN != 0.) & (AirN != 1.), 0.511/np.sqrt(1.-1./AirN**2), 1.e6)
    energy = 10 ** logenergy

<<<<<<< HEAD

    whill = 2.*(1.-np.cos(theta))*(energy / 21.)**2
    e2hill = (1150. + 454*np.log(s))
    vhill = np.where(e2hill > 0. , energy / e2hill, 0.)
    w_ave= 0.0054*energy*(1.+vhill) / (1.+13.*vhill + 8.3*vhill**2)
=======
    whill = 2.0 * (1.0 - np.cos(theta)) * (energy / 21.0) ** 2
    # print("whill", whill)
    e2hill = 1150.0 + 454 * np.log(s)

    vhill = np.where(e2hill > 0.0, energy / e2hill, 0.0)
    # print("vhill", vhill)
    w_ave = 0.0054 * energy * (1.0 + vhill) / (1.0 + 13.0 * vhill + 8.3 * vhill ** 2)
    # print("w_ave", w_ave)
>>>>>>> 995372cb
    uhill = whill / w_ave

<<<<<<< HEAD
    squhill = np.sqrt(uhill)
    a2hill = np.where(squhill < 0.59, 0.380, 0.478)
    sv2 = 0.777 * np.exp(-1.*(squhill-0.59)/a2hill)
    track = fractional_track_length( np.where(energy >= eCthres, energy, eCthres) , s)
    print("sv2", sv2)
    print("track", track)
    return sv2 * track
=======
    zmz0hill = -np.sqrt(uhill) - 0.59
    # print("zmz0hill", zmz0hill)
    lambdai = np.where(zmz0hill < 0.0, 0.478, 0.380)
    # print("lambdai", lambdai)
    sv2 = 0.777 * np.exp(zmz0hill / lambdai)
    # print("sv2", sv2)
    return sv2


# from nuspacesim.eas_optical.atmospheric_models import slant_depth
>>>>>>> 995372cb


def intf(x_):
    z = x_[0]
    w = x_[1]
    o = x_[2]
    e = x_[3]

    X = np.empty_like(z)
    for i in range(z.size):
<<<<<<< HEAD
        X[i] = slant_depth_numeric(1., z[i], beta=np.radians(42.))[0]
=======
        X[i] = slant_depth_numeric(1.0, z[i], beta=np.radians(42.0))[0]
    print("X", X)
>>>>>>> 995372cb

    X_v = np.empty_like(z)
    for i in range(z.size):
        X_v[i] = slant_depth_numeric(z[i], 65., beta=0.0)[0]

    AirN = index_of_refraction_air(X_v)
    T = rad_len_atm_depth(X)
<<<<<<< HEAD
    s = shower_age(T, np.log(10**8/(0.710 / 8.36)))
    print("w", w)
    v1= scaled_photon_yeild(T, s, AirN, w)
    print("v1", v1)
    v2 = dndu(o, e, s, AirN)
    # exit(0)
    return v1*v2
=======
    s = shower_age(T, np.log(10 ** 8 / (0.710 / 8.36)))
    # print("s", s)
    # print("o", o)
    # print("e", e)
    # v1= scaled_photon_yeild(z, w)
    v1 = 1
    v2 = dndu(o, e, s)
    return v1 * v2


if __name__ == "__main__":
    import nuspacesim as nss

    nss.eas_optical.atmospheric_models.slant_depth(1.0, 65.0, np.radians(10))

    import timeit
>>>>>>> 995372cb

    print(slant_depth_numeric(1.0, 5.0, np.radians(10)))
    earth_radius = 6378.14

    def f(h):
        return (
            1e5
            * shibata_density(h)
            * (h + earth_radius)
            / np.sqrt(
                (earth_radius ** 2 * np.cos(np.radians(10)) ** 2)
                + (h ** 2)
                + (2 * h * earth_radius)
            )
        )

    print(
        timeit.timeit(
            lambda: qp.quad(f, 1.0, 5.0, epsabs=1e-2, epsrel=1e-2), number=10000
        )
    )
    print(qp.quad(f, 1.0, 5.0, epsabs=1e-2, epsrel=1e-2))
    # slant_depth_analytic(1., 65., np.radians(10))

<<<<<<< HEAD
    # import nuspacesim as nss
    # print(nss.eas_optical.atmospheric_models.slant_depth(1., 525., [np.radians(42)]))
    # print(slant_depth_numeric(1., 525., np.radians(42)))
    print(qp.quad(intf, [1.,200,2.857e-4,1], [65.,900,1.657e-2,10]))
=======
    # print(qp.quad(intf, [1,2.857e-4,1], [65,1.657e-2,10], epsabs=1e-7))
>>>>>>> 995372cb

# return qp.quad( lambda x: , )<|MERGE_RESOLUTION|>--- conflicted
+++ resolved
@@ -110,7 +110,9 @@
     return rho
 
 
-def slant_depth_numeric(z, z_max=np.inf, beta=0, atm_density_model=shibata_density):
+def slant_depth_numeric(
+    z, z_max=np.inf, beta=0, atm_density_model=shibata_density, **kwargs
+):
 
     earth_radius = 6378.14
     return qp.quad(
@@ -122,57 +124,8 @@
         ),
         z,
         z_max,
+        **kwargs
     )
-
-
-def slant_depth_analytic(z, z_max, beta):
-
-    z = np.asarray(z)
-    z_max = np.asarray(z_max)
-
-    assert np.all(z_max >= z)
-
-    # conditional cutoffs
-    mask1 = z < 11
-    mask2 = np.logical_and(z >= 11, z < 25)
-    mask3 = z >= 25
-
-    def sd_11(z):
-        return (
-            122.610146005993
-            * z
-            * z
-            * (1 - 0.02255299954894 * z) ** 4.26315789473684
-            * np.cos(beta)
-        )
-
-    def sd_25(z):
-        return (
-            206.392022662692
-            * (-6.34 * z - 40.1956)
-            * np.exp(-0.157728706624606 * z)
-            * np.cos(beta)
-        )
-
-    def sd_oo(z):
-        x = np.sqrt(0.115629322268326 * z + 1)
-        return (
-            -318938.577439959
-            * (3.21634680855233 * z + 10.3448867928848 * x + 1.92365239745953)
-            * np.exp(-5.3777318638995 * x)
-            * np.cos(beta)
-        )
-
-    sd = np.zeros_like(z_max)
-    sd += sd_11(np.minimum(z_max, 11.0)) - sd_11(np.minimum(z, 11.0))
-    sd += sd_25(
-        np.where(
-            (z_max >= 11.0) & (z_max < 25.0), z_max, np.where(z_max < 11.0, 11.0, 25.0)
-        )
-    ) - sd_25(np.where(mask2, z, np.where(mask1, 11.0, 25.0)))
-    sd += sd_oo(np.maximum(z_max, 25.0)) - sd_oo(np.where(mask3, z, 25.0))
-
-    return sd
 
 
 def theta_view(beta, z_max, earth_radius):
@@ -245,18 +198,6 @@
     return 1.0
 
 
-<<<<<<< HEAD
-def scaled_photon_yeild(T, s, AirN, wavelength):
-    thetaC = np.arccos(np.reciprocal(AirN))
-    pyield = photon_yeild(thetaC, wavelength)
-    rayleigh_trans = 1.0  # sokolsky_rayleigh_scatter(dx, wavelength)
-    ozone_trans = 1.0  # ozone_losses(z, wavelength)
-    mie_aerosol_trans = (
-        1.0  #  elterman_mie_aerosol_scatter(z, 1, 1, wavelength, 1, 1, 1, 1)
-    )
-    RN = greisen_particle_count(T, s, np.log(10**8/(0.710 / 8.36)))
-    return pyield * rayleigh_trans * ozone_trans * mie_aerosol_trans * RN
-=======
 def scaled_photon_yeild(z, wavelength):
     pass
 
@@ -273,20 +214,14 @@
     # RN = greisen_particle_count(T, s, 1)
     # return pyield * rayleigh_trans * ozone_trans * mie_aerosol_trans * RN
 
->>>>>>> 995372cb
 
 def dndu(theta, logenergy, s, AirN):
 
-    eCthres = np.where((AirN != 0.) & (AirN != 1.), 0.511/np.sqrt(1.-1./AirN**2), 1.e6)
+    eCthres = np.where(
+        (AirN != 0.0) & (AirN != 1.0), 0.511 / np.sqrt(1.0 - 1.0 / AirN ** 2), 1.0e6
+    )
     energy = 10 ** logenergy
 
-<<<<<<< HEAD
-
-    whill = 2.*(1.-np.cos(theta))*(energy / 21.)**2
-    e2hill = (1150. + 454*np.log(s))
-    vhill = np.where(e2hill > 0. , energy / e2hill, 0.)
-    w_ave= 0.0054*energy*(1.+vhill) / (1.+13.*vhill + 8.3*vhill**2)
-=======
     whill = 2.0 * (1.0 - np.cos(theta)) * (energy / 21.0) ** 2
     # print("whill", whill)
     e2hill = 1150.0 + 454 * np.log(s)
@@ -295,29 +230,15 @@
     # print("vhill", vhill)
     w_ave = 0.0054 * energy * (1.0 + vhill) / (1.0 + 13.0 * vhill + 8.3 * vhill ** 2)
     # print("w_ave", w_ave)
->>>>>>> 995372cb
     uhill = whill / w_ave
 
-<<<<<<< HEAD
     squhill = np.sqrt(uhill)
     a2hill = np.where(squhill < 0.59, 0.380, 0.478)
-    sv2 = 0.777 * np.exp(-1.*(squhill-0.59)/a2hill)
-    track = fractional_track_length( np.where(energy >= eCthres, energy, eCthres) , s)
+    sv2 = 0.777 * np.exp(-1.0 * (squhill - 0.59) / a2hill)
+    track = fractional_track_length(np.where(energy >= eCthres, energy, eCthres), s)
     print("sv2", sv2)
     print("track", track)
     return sv2 * track
-=======
-    zmz0hill = -np.sqrt(uhill) - 0.59
-    # print("zmz0hill", zmz0hill)
-    lambdai = np.where(zmz0hill < 0.0, 0.478, 0.380)
-    # print("lambdai", lambdai)
-    sv2 = 0.777 * np.exp(zmz0hill / lambdai)
-    # print("sv2", sv2)
-    return sv2
-
-
-# from nuspacesim.eas_optical.atmospheric_models import slant_depth
->>>>>>> 995372cb
 
 
 def intf(x_):
@@ -328,35 +249,22 @@
 
     X = np.empty_like(z)
     for i in range(z.size):
-<<<<<<< HEAD
-        X[i] = slant_depth_numeric(1., z[i], beta=np.radians(42.))[0]
-=======
         X[i] = slant_depth_numeric(1.0, z[i], beta=np.radians(42.0))[0]
     print("X", X)
->>>>>>> 995372cb
 
     X_v = np.empty_like(z)
     for i in range(z.size):
-        X_v[i] = slant_depth_numeric(z[i], 65., beta=0.0)[0]
+        X_v[i] = slant_depth_numeric(z[i], 65.0, beta=0.0)[0]
 
     AirN = index_of_refraction_air(X_v)
     T = rad_len_atm_depth(X)
-<<<<<<< HEAD
-    s = shower_age(T, np.log(10**8/(0.710 / 8.36)))
-    print("w", w)
-    v1= scaled_photon_yeild(T, s, AirN, w)
-    print("v1", v1)
-    v2 = dndu(o, e, s, AirN)
-    # exit(0)
-    return v1*v2
-=======
     s = shower_age(T, np.log(10 ** 8 / (0.710 / 8.36)))
     # print("s", s)
     # print("o", o)
     # print("e", e)
-    # v1= scaled_photon_yeild(z, w)
+    v1 = scaled_photon_yeild(z, w)
     v1 = 1
-    v2 = dndu(o, e, s)
+    v2 = dndu(o, e, s, AirN)
     return v1 * v2
 
 
@@ -366,7 +274,6 @@
     nss.eas_optical.atmospheric_models.slant_depth(1.0, 65.0, np.radians(10))
 
     import timeit
->>>>>>> 995372cb
 
     print(slant_depth_numeric(1.0, 5.0, np.radians(10)))
     earth_radius = 6378.14
@@ -389,15 +296,10 @@
         )
     )
     print(qp.quad(f, 1.0, 5.0, epsabs=1e-2, epsrel=1e-2))
-    # slant_depth_analytic(1., 65., np.radians(10))
-
-<<<<<<< HEAD
+
     # import nuspacesim as nss
     # print(nss.eas_optical.atmospheric_models.slant_depth(1., 525., [np.radians(42)]))
     # print(slant_depth_numeric(1., 525., np.radians(42)))
-    print(qp.quad(intf, [1.,200,2.857e-4,1], [65.,900,1.657e-2,10]))
-=======
-    # print(qp.quad(intf, [1,2.857e-4,1], [65,1.657e-2,10], epsabs=1e-7))
->>>>>>> 995372cb
+    print(qp.quad(intf, [1.0, 200, 2.857e-4, 1], [65.0, 900, 1.657e-2, 10]))
 
 # return qp.quad( lambda x: , )