# The Clear BSD License
#
# Copyright (c) 2021 Alexander Reustle and the NuSpaceSim Team
# All rights reserved.
#
# Redistribution and use in source and binary forms, with or without
# modification, are permitted (subject to the limitations in the disclaimer
# below) provided that the following conditions are met:
#
#      * Redistributions of source code must retain the above copyright notice,
#      this list of conditions and the following disclaimer.
#
#      * Redistributions in binary form must reproduce the above copyright
#      notice, this list of conditions and the following disclaimer in the
#      documentation and/or other materials provided with the distribution.
#
#      * Neither the name of the copyright holder nor the names of its
#      contributors may be used to endorse or promote products derived from this
#      software without specific prior written permission.
#
# NO EXPRESS OR IMPLIED LICENSES TO ANY PARTY'S PATENT RIGHTS ARE GRANTED BY
# THIS LICENSE. THIS SOFTWARE IS PROVIDED BY THE COPYRIGHT HOLDERS AND
# CONTRIBUTORS "AS IS" AND ANY EXPRESS OR IMPLIED WARRANTIES, INCLUDING, BUT NOT
# LIMITED TO, THE IMPLIED WARRANTIES OF MERCHANTABILITY AND FITNESS FOR A
# PARTICULAR PURPOSE ARE DISCLAIMED. IN NO EVENT SHALL THE COPYRIGHT HOLDER OR
# CONTRIBUTORS BE LIABLE FOR ANY DIRECT, INDIRECT, INCIDENTAL, SPECIAL,
# EXEMPLARY, OR CONSEQUENTIAL DAMAGES (INCLUDING, BUT NOT LIMITED TO,
# PROCUREMENT OF SUBSTITUTE GOODS OR SERVICES; LOSS OF USE, DATA, OR PROFITS; OR
# BUSINESS INTERRUPTION) HOWEVER CAUSED AND ON ANY THEORY OF LIABILITY, WHETHER
# IN CONTRACT, STRICT LIABILITY, OR TORT (INCLUDING NEGLIGENCE OR OTHERWISE)
# ARISING IN ANY WAY OUT OF THE USE OF THIS SOFTWARE, EVEN IF ADVISED OF THE
# POSSIBILITY OF SUCH DAMAGE.

"""Module holding conifiguration class definitions."""

####

from __future__ import annotations

from typing import Union
from dataclasses import dataclass

try:
    from functools import cached_property
except ImportError:
    from cached_property import cached_property

from numpy import radians, log10, sin

from . import constants as const

__all__ = [
    "DetectorCharacteristics",
    "SimulationParameters",
    "NssConfig",
]


@dataclass
class DetectorCharacteristics:
<<<<<<< HEAD
    r"""Dataclass holding Detector Characteristics.
    """
    
    method: str = 'Optical'
    """ Type of detector: Default = Optical """
=======
    r"""Dataclass holding Detector Characteristics."""

>>>>>>> 7a744667
    altitude: float = 525.0
    """ Altitude from sea-level. Default = 525 KM """
    ra_start: float = 0.0
    """ Right Ascencion. Default = 0.0 """
    dec_start: float = 0.0
    """ Declination. Default = 0.0 """
    telescope_effective_area: float = 2.5
    '"" Effective area of the detector telescope. Default = 2.5 sq.meters ""'
    quantum_efficiency: float = 0.2
    """ Quantum Efficiency of the detector telescope. Default = 0.2 """
    photo_electron_threshold: float = 10.0
    """Photo Electron Threshold, Number Photo electrons = 10"""
    low_freq: float = 30.
    """ Low end for radio band in MHz: Default = 30 """
    high_freq: float = 300.
    """ High end of radio band in MHz: Default = 300 """
    det_SNR_thres: float = 5.
    """ SNR threshold for radio triggering: Default = 5 """
    det_Nant: int = 10
    """ Number of radio antennas: Default = 10 """
    det_gain: float = 1.8
    """ Antenna gain in dB: Default = 1.8 """

    def __call__(self) -> dict[str, tuple[float, str]]:
        r"""Dictionary representation of DetectorCharacteristics instance.

        Groups the data member values with descriptive comments in a tuple. Adds
        keyword names no longer than eight characters. This is useful for setting the
        FITS Header Keywords in the simulation ouput file. Descriptive comments are
        shorter than 80 characters, so as to conform to FITS standards.

        Returns
        -------
        dict
            Representation of the data members with comments.
        """

        return {
            "method": (self.method, "Detector: Method (Optical, radio or both"),
            "detAlt": (self.altitude, "Detector: Altitude"),
            "raStart": (self.ra_start, "Detector: Initial Right Ascencion"),
            "decStart": (self.dec_start, "Detector: Initial Declination"),
            "telEffAr": (
                self.telescope_effective_area,
                "Detector: Telescope Effective Area",
            ),
            "quantEff": (self.quantum_efficiency, "Detector: Quantum Efficiency"),
            "phEthres": (
                self.photo_electron_threshold,
                "Detector: Photo-Electron Threshold",
            ),
            "lowFreq": (self.low_freq, "Detector: Antenna Low Frequency"),
            "highFreq": (self.high_freq, "Detector: Antenna High Frequency"),
            "SNRthres": (self.det_SNR_thres, "Detector: Radio SNR threshold"),
            "detNant": (self.det_Nant, "Detector: Number of Antennas"),
            "detGain": (self.det_gain, "Detector: Antenna Gain"),
        }


@dataclass
class SimulationParameters:
    r"""Dataclass holding Simulation Parameters."""

    N: int = 1000
    """Number of thrown trajectories. Default = 1000"""
    theta_ch_max: float = radians(3.0)
    """Maximum Cherenkov Angle in radians. Default = π/60 radians (3 degrees)."""
    nu_tau_energy: float = 1e8
    """Energy of the tau neutrinos in GeV. Default = 1e8 GeV."""
    e_shower_frac: float = 0.5
    """Fraction of ETau in Shower. Default = 0.5."""
    ang_from_limb: float = radians(7.0)
    """Angle From Limb. Default = π/25.714 radians (7 degrees)."""
    max_azimuth_angle: float = radians(360.0)
    max_azimuth_angle: float = radians(360.0)
    """Maximum Azimuthal Angle. Default = 2π radians (360 degrees)."""
    model_ionosphere: int = 0
    """Model ionosphere for radio propagation?. Default = 0 (false)."""
    TEC: float = 10.
    """Total Electron Content for ionospheric propagation. Default = 10."""
    TECerr: float = 0.1
    """Error for TEC reconstruction. Default = 0.1"""

    @cached_property
    def log_nu_tau_energy(self) -> float:
        """log base 10 of nu_tau_energy."""
        return log10(self.nu_tau_energy)

    @cached_property
    def sin_theta_ch_max(self) -> float:
        """sin of theta_ch_max."""
        return sin(self.theta_ch_max)

    def __call__(self) -> dict[str, tuple[Union[int, float], str]]:
        r"""Dictionary representation of SimulationParameters instance.

        Groups the data member values with descriptive comments in a tuple. Adds
        keyword names no longer than eight characters. This is useful for setting the
        FITS Header Keywords in the simulation ouput file. Descriptive comments are
        shorter than 80 characters, so as to conform to FITS standards.

        Returns
        -------
        dict
            Representation of the data members with comments.
        """
        return {
            "N": (self.N, "Simulation: thrown neutrinos"),
            "thChMax": (self.theta_ch_max, "Simulation: Maximum Cherenkov Angle"),
            "nuTauEn": (self.nu_tau_energy, "Simulation: nutau energy (GeV)"),
            "eShwFrac": (self.e_shower_frac, "Simulation: Fraction of Etau in Shower"),
            "angLimb": (self.ang_from_limb, "Simulation: Angle From Limb"),
            "maxAzAng": (self.max_azimuth_angle, "Simulation: Maximum Azimuthal Angle"),
            "ionosph": (self.model_ionosphere, "Simulation: For Radio, model the ionosphere?"),
            "TEC": (self.TEC, "Simulation: Actual slant TEC value"),
            "TECerr": (self.TECerr, "Simulation: Uniformly distributed error on TEC estimation"),
        }


@dataclass
class NssConfig:
    r"""Necessary Configuration Data for NuSpaceSim.

    An :class:`NssConfig` is a container object holding all of the other nuSpaceSim
    configuration objects for a simplified access API. Instances of :class:`NssConfig`
    objects can be serialized to XML.

    .. :ref:`XML<xml_config.create_xml>`.

    """

    detector: DetectorCharacteristics = DetectorCharacteristics()
    """The Detector Characteristics."""
    simulation: SimulationParameters = SimulationParameters()
    """The Simulation Parameters."""
    constants: const.Fund_Constants = const.Fund_Constants()
    """The Fudimental physical constants."""<|MERGE_RESOLUTION|>--- conflicted
+++ resolved
@@ -58,16 +58,8 @@
 
 @dataclass
 class DetectorCharacteristics:
-<<<<<<< HEAD
-    r"""Dataclass holding Detector Characteristics.
-    """
-    
-    method: str = 'Optical'
-    """ Type of detector: Default = Optical """
-=======
     r"""Dataclass holding Detector Characteristics."""
 
->>>>>>> 7a744667
     altitude: float = 525.0
     """ Altitude from sea-level. Default = 525 KM """
     ra_start: float = 0.0
