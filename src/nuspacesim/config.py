--- conflicted
+++ resolved
@@ -39,14 +39,9 @@
 from datetime import datetime
 from typing import Literal, Optional, Union
 
-<<<<<<< HEAD
-import astropy.units as u
-import numpy as np
-=======
 import numpy as np
 from astropy import units as u
 from astropy.io import fits
->>>>>>> 4c0cf9c3
 from astropy.units import Quantity
 from pydantic import (  # ValidationError,
     BaseModel,
@@ -65,27 +60,6 @@
 import tomli_w
 
 __all__ = [
-<<<<<<< HEAD
-    "config_from_toml",
-    "create_toml",
-    "NssConfig",
-    "Detector",
-    "Simulation",
-]
-
-
-def config_from_toml(filename: str) -> NssConfig:
-    with open(filename, "rb") as f:
-        c = tomllib.load(f)
-        return NssConfig(**c)
-
-
-def create_toml(filename: str, c: NssConfig):
-    with open(filename, "wb") as f:
-        tomli_w.dump(c.model_dump(), f)
-
-
-=======
     "NssConfig",
     "Detector",
     "Simulation",
@@ -95,7 +69,6 @@
 ]
 
 
->>>>>>> 4c0cf9c3
 def parse_units(value: Union[Quantity, float, str], unit: u.Unit) -> float:
     if isinstance(value, (Quantity, str)):
         return Quantity(value).to(unit).value
@@ -135,7 +108,6 @@
         def serialize_rad(self, x: float) -> str:
             return str(Quantity(x, u.rad).to(u.deg))
 
-<<<<<<< HEAD
     class SunMoon(BaseModel):
         model_config = ConfigDict(arbitrary_types_allowed=True)
         sun_moon_cuts: bool = True
@@ -158,8 +130,6 @@
         def serialize_rad(self, x: float) -> str:
             return str(Quantity(x, u.rad).to(u.deg))
 
-=======
->>>>>>> 4c0cf9c3
     class Optical(BaseModel):
         model_config = ConfigDict(arbitrary_types_allowed=True)
         telescope_effective_area: float = 2.5  # Quantity(2.5, u.m**2)
@@ -218,11 +188,8 @@
     name: str = "Default Name"
     initial_position: InitialPos = InitialPos()
     """Initial conditions for detector"""
-<<<<<<< HEAD
     sun_moon: SunMoon = SunMoon()
     """[ToO only] Detector sensitivity to effects of the sun and moon"""
-=======
->>>>>>> 4c0cf9c3
     optical: Optional[Optical] = Optical()
     """Characteristics of the optical detector"""
     radio: Optional[Radio] = Radio()
@@ -313,7 +280,6 @@
                     f"date {date} does not match valid month patterns (%m, %B, %b)"
                 )
 
-<<<<<<< HEAD
     class TargetOfOpportunity(BaseModel):
         source_RA: float = 0.0
         """Right Ascension of the source"""
@@ -335,8 +301,6 @@
         def serialize_rad(self, x: float) -> str:
             return str(Quantity(x, u.rad).to(u.deg))
 
-=======
->>>>>>> 4c0cf9c3
     ################################################################################
 
     mode: Literal["Diffuse", "ToO"] = "Diffuse"
@@ -360,10 +324,7 @@
     cloud_model: Union[NoCloud, MonoCloud, PressureMapCloud] = Field(
         default=NoCloud(), discriminator="id"
     )
-<<<<<<< HEAD
     too: Optional[TargetOfOpportunity] = TargetOfOpportunity()
-=======
->>>>>>> 4c0cf9c3
 
     @field_validator(
         "max_cherenkov_angle", "max_azimuth_angle", "angle_from_limb", mode="before"
@@ -389,9 +350,6 @@
     detector: Detector = Detector()
     """The Detector Characteristics."""
     simulation: Simulation = Simulation()
-<<<<<<< HEAD
-    """The Simulation Parameters."""
-=======
     """The Simulation Parameters."""
 
 
@@ -471,5 +429,4 @@
         "title": h["Config title"],
     }
 
-    return NssConfig(**c)
->>>>>>> 4c0cf9c3
+    return NssConfig(**c)